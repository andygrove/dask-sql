--- conflicted
+++ resolved
@@ -11,11 +11,7 @@
 use crate::sql::exceptions::{py_optimization_exp, py_parsing_exp, py_runtime_err};
 
 use arrow::datatypes::{DataType, Field, Schema};
-<<<<<<< HEAD
 use datafusion_common::{DFSchema, DataFusionError};
-=======
-use datafusion_common::DataFusionError;
->>>>>>> 110f11cd
 use datafusion_expr::logical_plan::Extension;
 use datafusion_expr::{
     AggregateUDF, LogicalPlan, PlanVisitor, ReturnTypeFunction, ScalarFunctionImplementation,
@@ -33,10 +29,7 @@
 use crate::dialect::DaskDialect;
 use crate::parser::{DaskParser, DaskStatement};
 use crate::sql::logical::create_model::CreateModelPlanNode;
-<<<<<<< HEAD
 use crate::sql::logical::drop_model::DropModelPlanNode;
-=======
->>>>>>> 110f11cd
 
 use crate::sql::logical::PyLogicalPlan;
 use pyo3::prelude::*;
@@ -237,15 +230,9 @@
     }
 
     /// Parses a SQL string into an AST presented as a Vec of Statements
-<<<<<<< HEAD
-    pub fn parse_sql(&self, sql: &str) -> PyResult<Vec<statement::PyStatement>> {
-        let dd: DaskDialect = DaskDialect {};
-        match DaskParser::parse_sql_with_dialect(sql, &dd) {
-=======
     pub fn parse_sql(&self, sql: String) -> PyResult<Vec<statement::PyStatement>> {
         let dd: DaskDialect = DaskDialect {};
         match DaskParser::parse_sql_with_dialect(sql.as_str(), &dd) {
->>>>>>> 110f11cd
             Ok(k) => {
                 let mut statements: Vec<statement::PyStatement> = Vec::new();
                 for statement in k {
@@ -324,15 +311,12 @@
                     )))?,
                 }),
             })),
-<<<<<<< HEAD
             DaskStatement::DropModel(drop_model) => Ok(LogicalPlan::Extension(Extension {
                 node: Arc::new(DropModelPlanNode {
                     model_name: drop_model.name,
                     schema: Arc::new(DFSchema::empty()),
                 }),
             })),
-=======
->>>>>>> 110f11cd
         }
     }
 }
