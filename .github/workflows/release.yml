name: Upload Python package

on:
  release:
    types: [created]

# Required shell entrypoint to have properly activated conda environments
defaults:
  run:
    shell: bash -l {0}

jobs:
  deploy:
    name: Build and upload Python package
    runs-on: ubuntu-latest
    if: github.repository == 'dask-contrib/dask-sql'
    steps:
      - uses: actions/checkout@v2
      - name: Cache local Maven repository
        uses: actions/cache@v2
        with:
          path: ~/.m2/repository
          key: ${{ runner.os }}-maven-v1-jdk11-${{ hashFiles('**/pom.xml') }}
      - name: Set up Python
        uses: conda-incubator/setup-miniconda@v2
        with:
          miniforge-variant: Mambaforge
          use-mamba: true
          python-version: "3.8"
          channel-priority: strict
          activate-environment: dask-sql
          environment-file: continuous_integration/environment-3.8-jdk11-dev.yaml
      - name: Install dependencies
        run: |
          pip install setuptools wheel twine
          which python
          pip list
          conda list
<<<<<<< HEAD
      - name: Build and publish package
=======
      - name: Build package
        run: python setup.py sdist bdist_wheel
      - name: Publish package
>>>>>>> 8d889323
        env:
          TWINE_USERNAME: ${{ secrets.PYPI_USERNAME }}
          TWINE_PASSWORD: ${{ secrets.PYPI_PASSWORD }}
        run: twine upload dist/*<|MERGE_RESOLUTION|>--- conflicted
+++ resolved
@@ -36,13 +36,9 @@
           which python
           pip list
           conda list
-<<<<<<< HEAD
-      - name: Build and publish package
-=======
       - name: Build package
         run: python setup.py sdist bdist_wheel
       - name: Publish package
->>>>>>> 8d889323
         env:
           TWINE_USERNAME: ${{ secrets.PYPI_USERNAME }}
           TWINE_PASSWORD: ${{ secrets.PYPI_PASSWORD }}
