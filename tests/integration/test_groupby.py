import dask.dataframe as dd
import numpy as np
import pandas as pd
import pytest
from dask.datasets import timeseries

from tests.utils import assert_eq


@pytest.fixture()
def timeseries_df(c):
    pdf = timeseries(freq="1d").compute().reset_index(drop=True)

    # input nans in pandas dataframe
    col1_index = np.random.randint(0, 30, size=int(pdf.shape[0] * 0.2))
    col2_index = np.random.randint(0, 30, size=int(pdf.shape[0] * 0.3))
    pdf.loc[col1_index, "x"] = np.nan
    pdf.loc[col2_index, "y"] = np.nan

    c.create_table("timeseries", pdf, persist=True)

    return None


def test_group_by(c):
    return_df = c.sql(
        """
    SELECT
        user_id, SUM(b) AS "S"
    FROM user_table_1
    GROUP BY user_id
    """
    )
    expected_df = pd.DataFrame({"user_id": [1, 2, 3], "S": [3, 4, 3]})

    assert_eq(return_df.sort_values("user_id").reset_index(drop=True), expected_df)


@pytest.mark.parametrize("gpu", [False, pytest.param(True, marks=pytest.mark.gpu)])
def test_group_by_multi(c, gpu):
    df = pd.DataFrame({"a": [1, 2, 3], "b": [1, 1, 2]})
    c.create_table("df", df, gpu=gpu)

    result_df = c.sql(
        """
        SELECT
            SUM(a) AS s,
            AVG(a) AS av,
            COUNT(a) AS c
        FROM
            df
        GROUP BY
            b
        """
    )

    expected_df = pd.DataFrame(
        {
            "s": df.groupby("b").sum()["a"],
            "av": df.groupby("b").mean()["a"],
            "c": df.groupby("b").count()["a"],
        }
    ).reset_index(drop=True)

    result_df["c"] = result_df["c"].astype("int32")
    expected_df["c"] = expected_df["c"].astype("int32")

    assert_eq(result_df, expected_df)

    c.drop_table("df")


def test_group_by_all(c, df):
    result_df = c.sql(
        """
    SELECT
        SUM(b) AS "S", SUM(2) AS "X"
    FROM user_table_1
    """
    )
    expected_df = pd.DataFrame({"S": [10], "X": [8]})

    assert_eq(result_df, expected_df)

    result_df = c.sql(
        """
        SELECT
            SUM(a) AS sum_a,
            AVG(a) AS avg_a,
            SUM(b) AS sum_b,
            AVG(b) AS avg_b,
            SUM(a)+AVG(b) AS mix_1,
            SUM(a+b) AS mix_2,
            AVG(a+b) AS mix_3
        FROM df
        """
    )
    expected_df = pd.DataFrame(
        {
            "sum_a": [df.a.sum()],
            "avg_a": [df.a.mean()],
            "sum_b": [df.b.sum()],
            "avg_b": [df.b.mean()],
            "mix_1": [df.a.sum() + df.b.mean()],
            "mix_2": [(df.a + df.b).sum()],
            "mix_3": [(df.a + df.b).mean()],
        }
    )

    assert_eq(result_df, expected_df)


@pytest.mark.skip(
    reason="WIP DataFusion - https://github.com/dask-contrib/dask-sql/issues/463"
)
def test_group_by_filtered(c):
    return_df = c.sql(
        """
    SELECT
        SUM(b) FILTER (WHERE user_id = 2) AS "S1",
        SUM(b) "S2"
    FROM user_table_1
    """
    )
    expected_df = pd.DataFrame({"S1": [4], "S2": [10]}, dtype="int64")

    assert_eq(return_df, expected_df)

    return_df = c.sql(
        """
    SELECT
        user_id,
        SUM(b) FILTER (WHERE user_id = 2) AS "S1",
        SUM(b) "S2"
    FROM user_table_1
    GROUP BY user_id
    """
    )
    expected_df = pd.DataFrame(
        {
            "user_id": [1, 2, 3],
            "S1": [np.NaN, 4.0, np.NaN],
            "S2": [3, 4, 3],
        },
    )

    assert_eq(return_df, expected_df, check_index=False)

    return_df = c.sql(
        """
    SELECT
        SUM(b) FILTER (WHERE user_id = 2) AS "S1"
    FROM user_table_1
    """
    )
    expected_df = pd.DataFrame({"S1": [4]})
    assert_eq(return_df, expected_df)


@pytest.mark.skip(reason="WIP DataFusion")
def test_group_by_case(c):
    return_df = c.sql(
        """
    SELECT
        user_id + 1 AS "A", SUM(CASE WHEN b = 3 THEN 1 END) AS "S"
    FROM user_table_1
    GROUP BY user_id + 1
    """
    )
    expected_df = pd.DataFrame({"A": [2, 3, 4], "S": [1, 1, 1]})

    # Do not check dtypes, as pandas versions are inconsistent here
    assert_eq(
        return_df.sort_values("A").reset_index(drop=True),
        expected_df,
        check_dtype=False,
    )


def test_group_by_nan(c):
    return_df = c.sql(
        """
    SELECT
        c
    FROM user_table_nan
    GROUP BY c
    """
    )
    expected_df = pd.DataFrame({"c": [3, float("nan"), 1]})

    # we return nullable int dtype instead of float
    assert_eq(return_df, expected_df, check_dtype=False)

    return_df = c.sql(
        """
    SELECT
        c
    FROM user_table_inf
    GROUP BY c
    """
    )
    expected_df = pd.DataFrame({"c": [3, 1, float("inf")]})
    expected_df["c"] = expected_df["c"].astype("float64")

    assert_eq(
        return_df.sort_values("c").reset_index(drop=True),
        expected_df.sort_values("c").reset_index(drop=True),
    )


def test_aggregations(c):
    return_df = c.sql(
        """
    SELECT
        user_id,
        EVERY(b = 3) AS e,
        BIT_AND(b) AS b,
        BIT_OR(b) AS bb,
        MIN(b) AS m,
        SINGLE_VALUE(b) AS s,
        AVG(b) AS a
    FROM user_table_1
    GROUP BY user_id
    """
    )
    expected_df = pd.DataFrame(
        {
            "user_id": [1, 2, 3],
            "e": [True, False, True],
            "b": [3, 1, 3],
            "bb": [3, 3, 3],
            "m": [3, 1, 3],
            "s": [3, 3, 3],
            "a": [3, 2, 3],
        }
    )
    expected_df["a"] = expected_df["a"].astype("float64")

    assert_eq(return_df.sort_values("user_id").reset_index(drop=True), expected_df)

    return_df = c.sql(
        """
    SELECT
        user_id,
        EVERY(c = 3) AS e,
        BIT_AND(c) AS b,
        BIT_OR(c) AS bb,
        MIN(c) AS m,
        SINGLE_VALUE(c) AS s,
        AVG(c) AS a
    FROM user_table_2
    GROUP BY user_id
    """
    )

    expected_df = pd.DataFrame(
        {
            "user_id": [1, 2, 4],
            "e": [False, True, False],
            "b": [0, 3, 4],
            "bb": [3, 3, 4],
            "m": [1, 3, 4],
            "s": [1, 3, 4],
            "a": [1.5, 3, 4],
        }
    )
    assert_eq(return_df.sort_values("user_id").reset_index(drop=True), expected_df)

    return_df = c.sql(
        """
    SELECT
        MAX(a) AS "max",
        MIN(a) AS "min"
    FROM string_table
    """
    )
    expected_df = pd.DataFrame({"max": ["a normal string"], "min": ["%_%"]})

    assert_eq(return_df.reset_index(drop=True), expected_df)


@pytest.mark.parametrize("gpu", [False, pytest.param(True, marks=pytest.mark.gpu)])
def test_stddev(c, gpu):
    df = pd.DataFrame(
        {
            "a": [1, 1, 2, 1, 2],
            "b": [4, 6, 3, 8, 5],
        }
    )

    c.create_table("df", df, gpu=gpu)

    return_df = c.sql(
        """
        SELECT
            STDDEV(b) AS s
        FROM df
        GROUP BY df.a
        """
    )

    expected_df = pd.DataFrame({"s": df.groupby("a").std()["b"]})

    assert_eq(return_df, expected_df.reset_index(drop=True))

    return_df = c.sql(
        """
        SELECT
            STDDEV_SAMP(b) AS ss
        FROM df
        """
    )

    expected_df = pd.DataFrame({"ss": [df.std()["b"]]})

    assert_eq(return_df, expected_df.reset_index(drop=True))

    # Can be removed after addressing: https://github.com/dask-contrib/dask-sql/issues/681
    if gpu:
        c.drop_table("df")
        pytest.skip()

    return_df = c.sql(
        """
        SELECT
            STDDEV_POP(b) AS sp
        FROM df
        GROUP BY df.a
        """
    )

    expected_df = pd.DataFrame({"sp": df.groupby("a").std(ddof=0)["b"]})

    assert_eq(return_df, expected_df.reset_index(drop=True))

    return_df = c.sql(
        """
        SELECT
            STDDEV(a) as s,
            STDDEV_SAMP(a) ss,
            STDDEV_POP(b) sp
        FROM
            df
        """
    )

    expected_df = pd.DataFrame(
        {
            "s": [df.std()["a"]],
            "ss": [df.std()["a"]],
            "sp": [df.std(ddof=0)["b"]],
        }
    )

    assert_eq(return_df, expected_df.reset_index(drop=True))

    c.drop_table("df")


@pytest.mark.skip(
    reason="WIP DataFusion - https://github.com/dask-contrib/dask-sql/issues/463"
)
def test_stats_aggregation(c, timeseries_df):
    # test regr_count
    regr_count = c.sql(
        """
    SELECT
        name,
        COUNT(x) FILTER (WHERE y IS NOT NULL) AS expected,
        REGR_COUNT(y, x) AS calculated
    FROM timeseries
    GROUP BY name
    """
    ).fillna(0)

    assert_eq(
        regr_count["expected"],
        regr_count["calculated"],
        check_dtype=False,
        check_names=False,
    )

    # test regr_syy
    regr_syy = c.sql(
        """
    SELECT
        name,
        (REGR_COUNT(y, x) * VAR_POP(y)) AS expected,
        REGR_SYY(y, x) AS calculated
    FROM timeseries
    WHERE x IS NOT NULL AND y IS NOT NULL
    GROUP BY name
    """
    ).fillna(0)

    assert_eq(
        regr_syy["expected"],
        regr_syy["calculated"],
        check_dtype=False,
        check_names=False,
    )

    # test regr_sxx
    regr_sxx = c.sql(
        """
    SELECT
        name,
        (REGR_COUNT(y, x) * VAR_POP(x)) AS expected,
        REGR_SXX(y,x) AS calculated
    FROM timeseries
    WHERE x IS NOT NULL AND y IS NOT NULL
    GROUP BY name
    """
    ).fillna(0)

    assert_eq(
        regr_sxx["expected"],
        regr_sxx["calculated"],
        check_dtype=False,
        check_names=False,
    )

    # test covar_pop
    covar_pop = c.sql(
        """
    WITH temp_agg AS (
        SELECT
            name,
            AVG(y) FILTER (WHERE x IS NOT NULL) as avg_y,
            AVG(x) FILTER (WHERE x IS NOT NULL) as avg_x
        FROM timeseries
        GROUP BY name
    ) SELECT
        ts.name,
        SUM((y - avg_y) * (x - avg_x)) / REGR_COUNT(y, x) AS expected,
        COVAR_POP(y,x) AS calculated
    FROM timeseries AS ts
    JOIN temp_agg AS ta ON ts.name = ta.name
    GROUP BY ts.name
    """
    ).fillna(0)

    assert_eq(
        covar_pop["expected"],
        covar_pop["calculated"],
        check_dtype=False,
        check_names=False,
    )

    # test covar_samp
    covar_samp = c.sql(
        """
    WITH temp_agg AS (
        SELECT
            name,
            AVG(y) FILTER (WHERE x IS NOT NULL) as avg_y,
            AVG(x) FILTER (WHERE x IS NOT NULL) as avg_x
        FROM timeseries
        GROUP BY name
    ) SELECT
        ts.name,
        SUM((y - avg_y) * (x - avg_x)) / (REGR_COUNT(y, x) - 1) as expected,
        COVAR_SAMP(y,x) AS calculated
    FROM timeseries AS ts
    JOIN temp_agg AS ta ON ts.name = ta.name
    GROUP BY ts.name
    """
    ).fillna(0)

    assert_eq(
        covar_samp["expected"],
        covar_samp["calculated"],
        check_dtype=False,
        check_names=False,
    )


@pytest.mark.parametrize(
    "input_table",
    [
        "user_table_1",
        pytest.param("gpu_user_table_1", marks=pytest.mark.gpu),
    ],
)
@pytest.mark.parametrize("split_out", [None, 2, 4])
def test_groupby_split_out(c, input_table, split_out, request):
    user_table = request.getfixturevalue(input_table)

    return_df = c.sql(
        f"""
        SELECT
        user_id, SUM(b) AS "S"
        FROM {input_table}
        GROUP BY user_id
        """,
<<<<<<< HEAD
        config_options={"sql.groupby.split_out": split_out} if split_out else {},
=======
        config_options={"sql.aggregate.split_out": split_out},
>>>>>>> 7ec98126
    )
    expected_df = (
        user_table.groupby(by="user_id")
        .agg({"b": "sum"})
        .reset_index(drop=False)
        .rename(columns={"b": "S"})
        .sort_values("user_id")
    )

    assert return_df.npartitions == split_out if split_out else 1
    assert_eq(return_df.sort_values("user_id"), expected_df, check_index=False)

    return_df = c.sql(
        f"""
        SELECT DISTINCT(user_id) FROM {input_table}
        """,
        config_options={"sql.aggregate.split_out": split_out},
    )
    expected_df = user_table[["user_id"]].drop_duplicates()
    assert return_df.npartitions == split_out if split_out else 1
    assert_eq(return_df.sort_values("user_id"), expected_df, check_index=False)


@pytest.mark.parametrize("gpu", [False, pytest.param(True, marks=pytest.mark.gpu)])
def test_groupby_split_every(c, gpu):
    input_ddf = dd.from_pandas(
        pd.DataFrame({"user_id": [1, 2, 3, 4] * 16, "b": [5, 6, 7, 8] * 16}),
        npartitions=16,
    )  # Need an input with multiple partitions to demonstrate split_every

    c.create_table("split_every_input", input_ddf, gpu=gpu)

    query_string = """
    SELECT
        user_id, SUM(b) AS "S"
    FROM split_every_input
    GROUP BY user_id
    """
    split_every_2_df = c.sql(
        query_string,
        config_options={"sql.aggregate.split_every": 2},
    )
    split_every_3_df = c.sql(
        query_string,
        config_options={"sql.aggregate.split_every": 3},
    )
    split_every_4_df = c.sql(
        query_string,
        config_options={"sql.aggregate.split_every": 4},
    )

    expected_df = (
        input_ddf.groupby(by="user_id")
        .agg({"b": "sum"})
        .reset_index(drop=False)
        .rename(columns={"b": "S"})
        .sort_values("user_id")
    )
    assert (
        len(split_every_2_df.dask.keys())
        >= len(split_every_3_df.dask.keys())
        >= len(split_every_4_df.dask.keys())
    )

    assert_eq(split_every_2_df, expected_df, check_index=False)
    assert_eq(split_every_3_df, expected_df, check_index=False)
    assert_eq(split_every_4_df, expected_df, check_index=False)

    query_string = """
    SELECT DISTINCT(user_id) FROM split_every_input
    """
    split_every_2_df = c.sql(
        query_string,
        config_options={"sql.aggregate.split_every": 2},
    )
    split_every_3_df = c.sql(
        query_string,
        config_options={"sql.aggregate.split_every": 3},
    )
    split_every_4_df = c.sql(
        query_string,
        config_options={"sql.aggregate.split_every": 4},
    )

    expected_df = input_ddf[["user_id"]].drop_duplicates()

    assert (
        len(split_every_2_df.dask.keys())
        >= len(split_every_3_df.dask.keys())
        >= len(split_every_4_df.dask.keys())
    )
    assert_eq(split_every_2_df, expected_df, check_index=False)
    assert_eq(split_every_3_df, expected_df, check_index=False)
    assert_eq(split_every_4_df, expected_df, check_index=False)

    c.drop_table("split_every_input")<|MERGE_RESOLUTION|>--- conflicted
+++ resolved
@@ -493,11 +493,7 @@
         FROM {input_table}
         GROUP BY user_id
         """,
-<<<<<<< HEAD
-        config_options={"sql.groupby.split_out": split_out} if split_out else {},
-=======
-        config_options={"sql.aggregate.split_out": split_out},
->>>>>>> 7ec98126
+        config_options={"sql.aggregate.split_out": split_out} if split_out else {},
     )
     expected_df = (
         user_table.groupby(by="user_id")
