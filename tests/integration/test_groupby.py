import dask.dataframe as dd
import numpy as np
import pandas as pd
import pytest
from dask.datasets import timeseries

from tests.utils import assert_eq


@pytest.fixture()
def timeseries_df(c):
    pdf = timeseries(freq="1d").compute().reset_index(drop=True)

    # input nans in pandas dataframe
    col1_index = np.random.randint(0, 30, size=int(pdf.shape[0] * 0.2))
    col2_index = np.random.randint(0, 30, size=int(pdf.shape[0] * 0.3))
    pdf.loc[col1_index, "x"] = np.nan
    pdf.loc[col2_index, "y"] = np.nan

    c.create_table("timeseries", pdf, persist=True)

    return None


def test_group_by(c):
    return_df = c.sql(
        """
    SELECT
        user_id, SUM(b) AS "S"
    FROM user_table_1
    GROUP BY user_id
    """
    )
    expected_df = pd.DataFrame({"user_id": [1, 2, 3], "S": [3, 4, 3]})

    assert_eq(return_df.sort_values("user_id").reset_index(drop=True), expected_df)


@pytest.mark.skip(reason="WIP DataFusion")
def test_group_by_all(c, df):
    result_df = c.sql(
        """
    SELECT
        SUM(b) AS "S", SUM(2) AS "X"
    FROM user_table_1
    """
    )
    expected_df = pd.DataFrame({"S": [10], "X": [8]})
    expected_df["S"] = expected_df["S"].astype("int64")
    expected_df["X"] = expected_df["X"].astype("int32")

    assert_eq(result_df, expected_df)

    result_df = c.sql(
        """
        SELECT
            SUM(a) AS sum_a,
            AVG(a) AS avg_a,
            SUM(b) AS sum_b,
            AVG(b) AS avg_b,
            SUM(a)+AVG(b) AS mix_1,
            SUM(a+b) AS mix_2,
            AVG(a+b) AS mix_3
        FROM df
        """
    )
    expected_df = pd.DataFrame(
        {
            "sum_a": [df.a.sum()],
            "avg_a": [df.a.mean()],
            "sum_b": [df.b.sum()],
            "avg_b": [df.b.mean()],
            "mix_1": [df.a.sum() + df.b.mean()],
            "mix_2": [(df.a + df.b).sum()],
            "mix_3": [(df.a + df.b).mean()],
        }
    )

    assert_eq(result_df, expected_df)


@pytest.mark.skip(
    reason="WIP DataFusion - https://github.com/dask-contrib/dask-sql/issues/463"
)
def test_group_by_filtered(c):
    return_df = c.sql(
        """
    SELECT
        SUM(b) FILTER (WHERE user_id = 2) AS "S1",
        SUM(b) "S2"
    FROM user_table_1
    """
    )
    expected_df = pd.DataFrame({"S1": [4], "S2": [10]}, dtype="int64")

    assert_eq(return_df, expected_df)

    return_df = c.sql(
        """
    SELECT
        user_id,
        SUM(b) FILTER (WHERE user_id = 2) AS "S1",
        SUM(b) "S2"
    FROM user_table_1
    GROUP BY user_id
    """
    )
    expected_df = pd.DataFrame(
        {
            "user_id": [1, 2, 3],
            "S1": [np.NaN, 4.0, np.NaN],
            "S2": [3, 4, 3],
        },
    )

    assert_eq(return_df, expected_df, check_index=False)

    return_df = c.sql(
        """
    SELECT
        SUM(b) FILTER (WHERE user_id = 2) AS "S1"
    FROM user_table_1
    """
    )
    expected_df = pd.DataFrame({"S1": [4]})
    assert_eq(return_df, expected_df)


@pytest.mark.skip(reason="WIP DataFusion")
def test_group_by_case(c):
    return_df = c.sql(
        """
    SELECT
        user_id + 1 AS "A", SUM(CASE WHEN b = 3 THEN 1 END) AS "S"
    FROM user_table_1
    GROUP BY user_id + 1
    """
    )
    expected_df = pd.DataFrame({"A": [2, 3, 4], "S": [1, 1, 1]})

    # Do not check dtypes, as pandas versions are inconsistent here
    assert_eq(
        return_df.sort_values("A").reset_index(drop=True),
        expected_df,
        check_dtype=False,
    )


def test_group_by_nan(c):
    return_df = c.sql(
        """
    SELECT
        c
    FROM user_table_nan
    GROUP BY c
    """
    )
    expected_df = pd.DataFrame({"c": [3, float("nan"), 1]})

    # we return nullable int dtype instead of float
    assert_eq(return_df, expected_df, check_dtype=False)

    return_df = c.sql(
        """
    SELECT
        c
    FROM user_table_inf
    GROUP BY c
    """
    )
    expected_df = pd.DataFrame({"c": [3, 1, float("inf")]})
    expected_df["c"] = expected_df["c"].astype("float64")

    assert_eq(
        return_df.sort_values("c").reset_index(drop=True),
        expected_df.sort_values("c").reset_index(drop=True),
    )


@pytest.mark.skip(
    reason="WIP DataFusion - https://github.com/dask-contrib/dask-sql/issues/465"
)
def test_aggregations(c):
    return_df = c.sql(
        """
    SELECT
        user_id,
        EVERY(b = 3) AS e,
        BIT_AND(b) AS b,
        BIT_OR(b) AS bb,
        MIN(b) AS m,
        SINGLE_VALUE(b) AS s,
        AVG(b) AS a
    FROM user_table_1
    GROUP BY user_id
    """
    )
    expected_df = pd.DataFrame(
        {
            "user_id": [1, 2, 3],
            "e": [True, False, True],
            "b": [3, 1, 3],
            "bb": [3, 3, 3],
            "m": [3, 1, 3],
            "s": [3, 3, 3],
            "a": [3, 2, 3],
        }
    )
    expected_df["a"] = expected_df["a"].astype("float64")

    assert_eq(return_df.sort_values("user_id").reset_index(drop=True), expected_df)

    return_df = c.sql(
        """
    SELECT
        user_id,
        EVERY(c = 3) AS e,
        BIT_AND(c) AS b,
        BIT_OR(c) AS bb,
        MIN(c) AS m,
        SINGLE_VALUE(c) AS s,
        AVG(c) AS a
    FROM user_table_2
    GROUP BY user_id
    """
    )

    expected_df = pd.DataFrame(
        {
            "user_id": [1, 2, 4],
            "e": [False, True, False],
            "b": [0, 3, 4],
            "bb": [3, 3, 4],
            "m": [1, 3, 4],
            "s": [1, 3, 4],
            "a": [1.5, 3, 4],
        }
    )
    assert_eq(return_df.sort_values("user_id").reset_index(drop=True), expected_df)

    return_df = c.sql(
        """
    SELECT
        MAX(a) AS "max",
        MIN(a) AS "min"
    FROM string_table
    """
    )
    expected_df = pd.DataFrame({"max": ["a normal string"], "min": ["%_%"]})

    assert_eq(return_df.reset_index(drop=True), expected_df)


@pytest.mark.parametrize("gpu", [False, pytest.param(True, marks=pytest.mark.gpu)])
def test_stddev(c, gpu):
    df = pd.DataFrame(
        {
            "a": [1, 1, 2, 1, 2],
            "b": [4, 6, 3, 8, 5],
        }
    )

    c.create_table("df", df, gpu=gpu)

    return_df = c.sql(
        """
        SELECT
            STDDEV(b) AS s
        FROM df
        GROUP BY df.a
        """
    )

    expected_df = pd.DataFrame({"s": df.groupby("a").std()["b"]})

    assert_eq(return_df, expected_df.reset_index(drop=True))

    return_df = c.sql(
        """
        SELECT
            STDDEV_SAMP(b) AS ss
        FROM df
        """
    )

    expected_df = pd.DataFrame({"ss": [df.std()["b"]]})

    assert_eq(return_df, expected_df.reset_index(drop=True))

    # Can be removed after addressing: https://github.com/dask-contrib/dask-sql/issues/681
    if gpu:
        c.drop_table("df")
        pytest.skip()

    return_df = c.sql(
        """
        SELECT
            STDDEV_POP(b) AS sp
        FROM df
        GROUP BY df.a
        """
    )

    expected_df = pd.DataFrame({"sp": df.groupby("a").std(ddof=0)["b"]})

    assert_eq(return_df, expected_df.reset_index(drop=True))

    return_df = c.sql(
        """
        SELECT
            STDDEV(a) as s,
            STDDEV_SAMP(a) ss,
            STDDEV_POP(b) sp
        FROM
            df
        """
    )

    expected_df = pd.DataFrame(
        {
            "s": [df.std()["a"]],
            "ss": [df.std()["a"]],
            "sp": [df.std(ddof=0)["b"]],
        }
    )

    assert_eq(return_df, expected_df.reset_index(drop=True))

    c.drop_table("df")


@pytest.mark.skip(
    reason="WIP DataFusion - https://github.com/dask-contrib/dask-sql/issues/463"
)
def test_stats_aggregation(c, timeseries_df):
    # test regr_count
    regr_count = c.sql(
        """
    SELECT
        name,
        COUNT(x) FILTER (WHERE y IS NOT NULL) AS expected,
        REGR_COUNT(y, x) AS calculated
    FROM timeseries
    GROUP BY name
    """
    ).fillna(0)

    assert_eq(
        regr_count["expected"],
        regr_count["calculated"],
        check_dtype=False,
        check_names=False,
    )

    # test regr_syy
    regr_syy = c.sql(
        """
    SELECT
        name,
        (REGR_COUNT(y, x) * VAR_POP(y)) AS expected,
        REGR_SYY(y, x) AS calculated
    FROM timeseries
    WHERE x IS NOT NULL AND y IS NOT NULL
    GROUP BY name
    """
    ).fillna(0)

    assert_eq(
        regr_syy["expected"],
        regr_syy["calculated"],
        check_dtype=False,
        check_names=False,
    )

    # test regr_sxx
    regr_sxx = c.sql(
        """
    SELECT
        name,
        (REGR_COUNT(y, x) * VAR_POP(x)) AS expected,
        REGR_SXX(y,x) AS calculated
    FROM timeseries
    WHERE x IS NOT NULL AND y IS NOT NULL
    GROUP BY name
    """
    ).fillna(0)

    assert_eq(
        regr_sxx["expected"],
        regr_sxx["calculated"],
        check_dtype=False,
        check_names=False,
    )

    # test covar_pop
    covar_pop = c.sql(
        """
    WITH temp_agg AS (
        SELECT
            name,
            AVG(y) FILTER (WHERE x IS NOT NULL) as avg_y,
            AVG(x) FILTER (WHERE x IS NOT NULL) as avg_x
        FROM timeseries
        GROUP BY name
    ) SELECT
        ts.name,
        SUM((y - avg_y) * (x - avg_x)) / REGR_COUNT(y, x) AS expected,
        COVAR_POP(y,x) AS calculated
    FROM timeseries AS ts
    JOIN temp_agg AS ta ON ts.name = ta.name
    GROUP BY ts.name
    """
    ).fillna(0)

    assert_eq(
        covar_pop["expected"],
        covar_pop["calculated"],
        check_dtype=False,
        check_names=False,
    )

    # test covar_samp
    covar_samp = c.sql(
        """
    WITH temp_agg AS (
        SELECT
            name,
            AVG(y) FILTER (WHERE x IS NOT NULL) as avg_y,
            AVG(x) FILTER (WHERE x IS NOT NULL) as avg_x
        FROM timeseries
        GROUP BY name
    ) SELECT
        ts.name,
        SUM((y - avg_y) * (x - avg_x)) / (REGR_COUNT(y, x) - 1) as expected,
        COVAR_SAMP(y,x) AS calculated
    FROM timeseries AS ts
    JOIN temp_agg AS ta ON ts.name = ta.name
    GROUP BY ts.name
    """
    ).fillna(0)

    assert_eq(
        covar_samp["expected"],
        covar_samp["calculated"],
        check_dtype=False,
        check_names=False,
    )


@pytest.mark.parametrize(
    "input_table",
    [
        "user_table_1",
        pytest.param("gpu_user_table_1", marks=pytest.mark.gpu),
    ],
)
@pytest.mark.parametrize("split_out", [None, 2, 4])
def test_groupby_split_out(c, input_table, split_out, request):
    user_table = request.getfixturevalue(input_table)

    return_df = c.sql(
        f"""
        SELECT
        user_id, SUM(b) AS "S"
        FROM {input_table}
        GROUP BY user_id
        """,
        config_options={"sql.aggregate.split_out": split_out},
    )
    expected_df = (
        user_table.groupby(by="user_id")
        .agg({"b": "sum"})
        .reset_index(drop=False)
        .rename(columns={"b": "S"})
        .sort_values("user_id")
    )

    assert return_df.npartitions == split_out if split_out else 1
    assert_eq(return_df.sort_values("user_id"), expected_df, check_index=False)

    return_df = c.sql(
        f"""
        SELECT DISTINCT(user_id) FROM {input_table}
        """,
        config_options={"sql.aggregate.split_out": split_out},
    )
    expected_df = user_table[["user_id"]].drop_duplicates()
    assert return_df.npartitions == split_out if split_out else 1
    assert_eq(return_df.sort_values("user_id"), expected_df, check_index=False)

<<<<<<< HEAD
=======

>>>>>>> 902c694c
@pytest.mark.parametrize("gpu", [False, pytest.param(True, marks=pytest.mark.gpu)])
def test_groupby_split_every(c, gpu):
    input_ddf = dd.from_pandas(
        pd.DataFrame({"user_id": [1, 2, 3, 4] * 16, "b": [5, 6, 7, 8] * 16}),
        npartitions=16,
    )  # Need an input with multiple partitions to demonstrate split_every

    c.create_table("split_every_input", input_ddf, gpu=gpu)

    query_string = """
    SELECT
        user_id, SUM(b) AS "S"
    FROM split_every_input
    GROUP BY user_id
    """
    split_every_2_df = c.sql(
        query_string,
        config_options={"sql.aggregate.split_every": 2},
    )
    split_every_3_df = c.sql(
        query_string,
        config_options={"sql.aggregate.split_every": 3},
<<<<<<< HEAD
    )
    split_every_4_df = c.sql(
        query_string,
        config_options={"sql.aggregate.split_every": 4},
    )
=======
    )
    split_every_4_df = c.sql(
        query_string,
        config_options={"sql.aggregate.split_every": 4},
    )
>>>>>>> 902c694c

    expected_df = (
        input_ddf.groupby(by="user_id")
        .agg({"b": "sum"})
        .reset_index(drop=False)
        .rename(columns={"b": "S"})
        .sort_values("user_id")
    )
    assert (
        len(split_every_2_df.dask.keys())
        >= len(split_every_3_df.dask.keys())
        >= len(split_every_4_df.dask.keys())
    )

    assert_eq(split_every_2_df, expected_df, check_index=False)
    assert_eq(split_every_3_df, expected_df, check_index=False)
    assert_eq(split_every_4_df, expected_df, check_index=False)

    query_string = """
    SELECT DISTINCT(user_id) FROM split_every_input
    """
    split_every_2_df = c.sql(
        query_string,
        config_options={"sql.aggregate.split_every": 2},
    )
    split_every_3_df = c.sql(
        query_string,
        config_options={"sql.aggregate.split_every": 3},
    )
    split_every_4_df = c.sql(
        query_string,
        config_options={"sql.aggregate.split_every": 4},
    )

    expected_df = input_ddf[["user_id"]].drop_duplicates()

    assert (
        len(split_every_2_df.dask.keys())
        >= len(split_every_3_df.dask.keys())
        >= len(split_every_4_df.dask.keys())
    )
    assert_eq(split_every_2_df, expected_df, check_index=False)
    assert_eq(split_every_3_df, expected_df, check_index=False)
    assert_eq(split_every_4_df, expected_df, check_index=False)

    c.drop_table("split_every_input")<|MERGE_RESOLUTION|>--- conflicted
+++ resolved
@@ -488,10 +488,7 @@
     assert return_df.npartitions == split_out if split_out else 1
     assert_eq(return_df.sort_values("user_id"), expected_df, check_index=False)
 
-<<<<<<< HEAD
-=======
-
->>>>>>> 902c694c
+
 @pytest.mark.parametrize("gpu", [False, pytest.param(True, marks=pytest.mark.gpu)])
 def test_groupby_split_every(c, gpu):
     input_ddf = dd.from_pandas(
@@ -514,19 +511,11 @@
     split_every_3_df = c.sql(
         query_string,
         config_options={"sql.aggregate.split_every": 3},
-<<<<<<< HEAD
     )
     split_every_4_df = c.sql(
         query_string,
         config_options={"sql.aggregate.split_every": 4},
     )
-=======
-    )
-    split_every_4_df = c.sql(
-        query_string,
-        config_options={"sql.aggregate.split_every": 4},
-    )
->>>>>>> 902c694c
 
     expected_df = (
         input_ddf.groupby(by="user_id")
