--- conflicted
+++ resolved
@@ -462,10 +462,6 @@
                 requires cuDF / dask-cuDF if enabled. Defaults to False.
             config_options (:obj:`Dict[str,Any]`): Specific configuration options to pass during
                 query execution
-<<<<<<< HEAD
-=======
-
->>>>>>> 8d889323
         Returns:
             :obj:`dask.dataframe.DataFrame`: the created data frame of this query.
         """
@@ -475,10 +471,7 @@
                     self.create_table(df_name, df, gpu=gpu)
 
             rel, select_names, _ = self._get_ral(sql)
-<<<<<<< HEAD
             logger.debug(f"Rel: {rel} - select_names: {select_names} - {_}")
-=======
->>>>>>> 8d889323
 
             dc = RelConverter.convert(rel, context=self)
 
@@ -806,13 +799,8 @@
         sqlTree = self.context.parse_sql(sql)
         logger.debug(f"_get_ral -> sqlTree: {sqlTree}")
 
-<<<<<<< HEAD
         select_names = None
         rel = sqlTree
-=======
-        # True if the SQL query should be case sensitive and False otherwise
-        case_sensitive = dask_config.get("sql.identifier.case_sensitive", default=True)
->>>>>>> 8d889323
 
         # TODO: Need to understand if this list here is actually needed? For now just use the first entry.
         if len(sqlTree) > 1:
